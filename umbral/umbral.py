--- conflicted
+++ resolved
@@ -157,7 +157,7 @@
         return lh_exp == rh_exp
 
     def check_kFrag_signature(self, kFrag, pub_a):
-        
+
         u1 = kFrag.point_commitment
         z1 = kFrag.bn_sig1
         z2 = kFrag.bn_sig2
@@ -291,24 +291,14 @@
                 v = v + (cFrag.v1 * lambda_i)
 
             return ReconstructedCapsule(e_prime=e, v_prime=v, x=cFrag_0.point_eph_ni)
-
-<<<<<<< HEAD
-        else:  # if len(reencrypted_keys) == 1:
-            return ReconstructedCapsule(e_prime=cFrag_0.e1, v_prime=cFrag_0.v1, x=cFrag_0.x)
-=======
         else: #if len(reencrypted_keys) == 1:
             return ReconstructedCapsule(e_prime=cFrag_0.e1, v_prime=cFrag_0.v1, x=cFrag_0.point_eph_ni)
->>>>>>> 4b9f395f
 
     def decapsulate_reencrypted(self, pub_key: Point, priv_key: BigNum, capsule, orig_pub_key: Point,
                                 orig_ciphertext: Capsule, key_length=32):
         """Derive the same symmetric key"""
 
-<<<<<<< HEAD
-        xcomp = capsule.x
-=======
-        xcomp = ctxt_combined.point_eph_ni
->>>>>>> 4b9f395f
+        xcomp = capsule.point_eph_ni
         d = self.hash_to_bn([xcomp, pub_key, xcomp * priv_key])
 
         e_prime = capsule.e_prime
