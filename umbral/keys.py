import os
import base64

<<<<<<< HEAD
from typing import Union, Callable

=======
>>>>>>> ed4a2a8a
from nacl.secret import SecretBox
from cryptography.hazmat.primitives.kdf.scrypt import Scrypt
from cryptography.hazmat.backends import default_backend
from cryptography.hazmat.backends.openssl.ec import (
    _EllipticCurvePublicKey, _EllipticCurvePrivateKey
)

from umbral.config import default_params
from umbral.point import Point, BigNum
from umbral.params import UmbralParameters


class UmbralPrivateKey(object):
    def __init__(self, bn_key: BigNum, params: UmbralParameters=None):
        """
        Initializes an Umbral private key.
        """
        if params is None:
            params = default_params()

        self.params = params
        self.bn_key = bn_key

    @classmethod
    def gen_key(cls, params: UmbralParameters=None):
        """
        Generates a private key and returns it.
        """
        if params is None:
            params = default_params()

        bn_key = BigNum.gen_rand(params.curve)
        return cls(bn_key, params)

    @classmethod
    def from_bytes(cls, key_bytes: bytes, params: UmbralParameters=None,
                   password: bytes=None, _scrypt_cost: int=20,
                   decoder: Callable=None):
        """
        Loads an Umbral private key from a urlsafe base64 encoded string.
        Optionally, if a password is provided it will decrypt the key using
        nacl's Salsa20-Poly1305 and Scrypt key derivation.

        WARNING: RFC7914 recommends that you use a 2^20 cost value for sensitive
        files. Unless you changed this when you called `to_bytes`, you should
        not change it here. It is NOT recommended to change the `_scrypt_cost`
        value unless you know what you're doing.
        """
        if params is None:
            params = default_params()

        if decoder:
            key_bytes = decoder(key_bytes)

        if password:
            salt = key_bytes[-16:]
            key_bytes = key_bytes[:-16]

            key = Scrypt(
                salt=salt,
                length=SecretBox.KEY_SIZE,
                n=2**_scrypt_cost,
                r=8,
                p=1,
                backend=default_backend()
            ).derive(password)

            key_bytes = SecretBox(key).decrypt(key_bytes)

        bn_key = BigNum.from_bytes(key_bytes, params.curve)
        return cls(bn_key, params)

    def to_bytes(self, password: bytes=None, _scrypt_cost: int=20,
                 encoder: Callable=None):
        """
        Returns an Umbral private key as a urlsafe base64 encoded string with
        optional symmetric encryption via nacl's Salsa20-Poly1305 and Scrypt
        key derivation. If a password is provided, the user must encode it to
        bytes.

        WARNING: RFC7914 recommends that you use a 2^20 cost value for sensitive
        files. It is NOT recommended to change the `_scrypt_cost` value unless
        you know what you are doing.
        """
        umbral_privkey = self.bn_key.to_bytes()

        if password:
            salt = os.urandom(16)

            key = Scrypt(
                salt=salt,
                length=SecretBox.KEY_SIZE,
                n=2**_scrypt_cost,
                r=8,
                p=1,
                backend=default_backend()
            ).derive(password)

            umbral_privkey = SecretBox(key).encrypt(umbral_privkey)
            umbral_privkey += salt

        if encoder:
            umbral_privkey = encoder(umbral_privkey)

        return umbral_privkey

    def get_pubkey(self):
        """
        Calculates and returns the public key of the private key.
        """
        return UmbralPublicKey(self.bn_key * self.params.g)

    def to_cryptography_privkey(self):
        """
        Returns a cryptography.io EllipticCurvePrivateKey from the Umbral key.
        """
        backend = default_backend()

        backend.openssl_assert(self.bn_key.group != backend._ffi.NULL)
        backend.openssl_assert(self.bn_key.bignum != backend._ffi.NULL)

        ec_key = backend._lib.EC_KEY_new()
        backend.openssl_assert(ec_key != backend._ffi.NULL)
        ec_key = backend._ffi.gc(ec_key, backend._lib.EC_KEY_free)

        set_group_result = backend._lib.EC_KEY_set_group(
            ec_key, self.bn_key.group
        )
        backend.openssl_assert(set_group_result == 1)

        set_privkey_result = backend._lib.EC_KEY_set_private_key(
            ec_key, self.bn_key.bignum
        )
        backend.openssl_assert(set_privkey_result == 1)

        # Get public key
        point = backend._lib.EC_POINT_new(self.bn_key.group)
        backend.openssl_assert(point != backend._ffi.NULL)
        point = backend._ffi.gc(point, backend._lib.EC_POINT_free)

        with backend._tmp_bn_ctx() as bn_ctx:
            mult_result = backend._lib.EC_POINT_mul(
                self.bn_key.group, point, self.bn_key.bignum, backend._ffi.NULL,
                backend._ffi.NULL, bn_ctx
            )
            backend.openssl_assert(mult_result == 1)

        set_pubkey_result = backend._lib.EC_KEY_set_public_key(ec_key, point)
        backend.openssl_assert(set_pubkey_result == 1)

        evp_pkey = backend._ec_cdata_to_evp_pkey(ec_key)
        return _EllipticCurvePrivateKey(backend, ec_key, evp_pkey)


class UmbralPublicKey(object):
    def __init__(self, point_key, params: UmbralParameters=None):
        """
        Initializes an Umbral public key.
        """
        if params is None:
            params = default_params()

        self.params = params

        if not isinstance(point_key, Point):
            raise TypeError("point_key can only be a Point.  Don't pass anything else.")

        self.point_key = point_key

    @classmethod
    def from_bytes(cls, key_bytes: bytes, params: UmbralParameters=None,
                   decoder: Callable=None):
        """
        Loads an Umbral public key from a urlsafe base64 encoded string or bytes.
        """
        if params is None:
            params = default_params()

        if decoder:
            key_bytes = decoder(key_bytes)

        point_key = Point.from_bytes(key_bytes, params.curve)
        return cls(point_key, params)

    def to_bytes(self, encoder: Callable=None):
        """
        Returns an Umbral public key as a urlsafe base64 encoded string.
        """
        umbral_pubkey = self.point_key.to_bytes()

        if encoder:
            umbral_pubkey = encoder(umbral_pubkey)

        return umbral_pubkey

    def get_pubkey(self):
        raise NotImplementedError

    def to_cryptography_pubkey(self):
        """
        Returns a cryptography.io EllipticCurvePublicKey from the Umbral key.
        """
        backend = default_backend()

        backend.openssl_assert(self.point_key.group != backend._ffi.NULL)
        backend.openssl_assert(self.point_key.ec_point != backend._ffi.NULL)

        ec_key = backend._lib.EC_KEY_new()
        backend.openssl_assert(ec_key != backend._ffi.NULL)
        ec_key = backend._ffi.gc(ec_key, backend._lib.EC_KEY_free)

        set_group_result = backend._lib.EC_KEY_set_group(
            ec_key, self.point_key.group
        )
        backend.openssl_assert(set_group_result == 1)

        set_pubkey_result = backend._lib.EC_KEY_set_public_key(
            ec_key, self.point_key.ec_point
        )
        backend.openssl_assert(set_pubkey_result == 1)

        evp_pkey = backend._ec_cdata_to_evp_pkey(ec_key)
        return _EllipticCurvePublicKey(backend, ec_key, evp_pkey)

    def __bytes__(self):
        """
        Returns an Umbral Public key as a bytestring.
        """
        return self.point_key.to_bytes()

    def __repr__(self):
        return "{}:{}".format(self.__class__, self.point_key.to_bytes().hex()[:15])

    def __eq__(self, other):
        if type(other) == bytes:
            is_eq = bytes(other) == self
        elif hasattr(other, "point_key"):
            is_eq = self.point_key == other.point_key
        else:
            is_eq = False
        return is_eq<|MERGE_RESOLUTION|>--- conflicted
+++ resolved
@@ -1,11 +1,8 @@
 import os
 import base64
-
-<<<<<<< HEAD
 from typing import Union, Callable
 
-=======
->>>>>>> ed4a2a8a
+
 from nacl.secret import SecretBox
 from cryptography.hazmat.primitives.kdf.scrypt import Scrypt
 from cryptography.hazmat.backends import default_backend
